import sbt._
import sbt.Keys._

object Scalaz {
  lazy val scalazVersion = "7.2.20"

  val testDeps = Seq(
    "org.scalacheck" %% "scalacheck"   % "1.14.0" % "test",
    "org.scalaz"     %% "testz-core"   % "0.0.5"  % "test",
    "org.scalaz"     %% "testz-stdlib" % "0.0.5"  % "test",
    "org.scalaz"     %% "testz-runner" % "0.0.5"  % "test",
    "org.scalaz"     %% "testz-scalaz" % "0.0.5"  % "test"
  )
<<<<<<< HEAD
  val compileOnlyDeps = Seq("com.github.ghik" %% "silencer-lib" % "1.3.1" % "provided")
=======
  val compileOnlyDeps = Seq("com.github.ghik" %% "silencer-lib" % "1.3.0" % "provided")
>>>>>>> c64ffa8b

  val compileAndTest = Seq(
    "org.scalaz" %% "scalaz-core" % scalazVersion % "compile, test",
    "org.scalaz" %% "scalaz-zio"  % "0.3.2"
  )

  private val stdOptions = Seq(
    "-deprecation",
    "-encoding",
    "UTF-8",
    "-explaintypes",
    "-Yrangepos",
    "-feature",
    "-Xfuture",
    "-Ypartial-unification",
    "-language:higherKinds",
    "-language:existentials",
    "-unchecked",
    "-Yno-adapted-args",
    "-Xlint:_,-type-parameter-shadow",
    "-Xsource:2.13",
    "-Ywarn-dead-code",
    "-Ywarn-inaccessible",
    "-Ywarn-infer-any",
    "-Ywarn-nullary-override",
    "-Ywarn-nullary-unit",
    "-Ywarn-numeric-widen",
    "-Ywarn-value-discard",
    "-Xfatal-warnings"
  )

  def extraOptions(scalaVersion: String) =
    CrossVersion.partialVersion(scalaVersion) match {
      case Some((2, 12)) =>
        Seq(
          "-opt-warnings",
          "-Ywarn-extra-implicit",
          "-Ywarn-unused:_,imports",
          "-Ywarn-unused:imports",
          "-opt:l:inline",
          "-opt-inline-from:<source>"
        )
      case _ =>
        Seq(
          "-Xexperimental",
          "-Ywarn-unused-import"
        )
    }

  def stdSettings(prjName: String) = Seq(
    name := s"scalaz-$prjName",
    scalacOptions := stdOptions,
    crossScalaVersions := Seq("2.12.6", "2.11.12"),
    scalaVersion in ThisBuild := crossScalaVersions.value.head,
    scalacOptions := stdOptions ++ extraOptions(scalaVersion.value),
    libraryDependencies ++= compileOnlyDeps ++ testDeps ++ compileAndTest ++ Seq(
      compilerPlugin("org.spire-math"         %% "kind-projector"  % "0.9.9"),
      compilerPlugin("com.github.tomasmikula" %% "pascal"          % "0.3"),
<<<<<<< HEAD
      compilerPlugin("com.github.ghik"        %% "silencer-plugin" % "1.3.1")
=======
      compilerPlugin("com.github.ghik"        %% "silencer-plugin" % "1.3.0")
>>>>>>> c64ffa8b
    ),
    incOptions ~= (_.withLogRecompileOnMacro(false))
  )
}<|MERGE_RESOLUTION|>--- conflicted
+++ resolved
@@ -11,11 +11,7 @@
     "org.scalaz"     %% "testz-runner" % "0.0.5"  % "test",
     "org.scalaz"     %% "testz-scalaz" % "0.0.5"  % "test"
   )
-<<<<<<< HEAD
   val compileOnlyDeps = Seq("com.github.ghik" %% "silencer-lib" % "1.3.1" % "provided")
-=======
-  val compileOnlyDeps = Seq("com.github.ghik" %% "silencer-lib" % "1.3.0" % "provided")
->>>>>>> c64ffa8b
 
   val compileAndTest = Seq(
     "org.scalaz" %% "scalaz-core" % scalazVersion % "compile, test",
@@ -74,11 +70,7 @@
     libraryDependencies ++= compileOnlyDeps ++ testDeps ++ compileAndTest ++ Seq(
       compilerPlugin("org.spire-math"         %% "kind-projector"  % "0.9.9"),
       compilerPlugin("com.github.tomasmikula" %% "pascal"          % "0.3"),
-<<<<<<< HEAD
       compilerPlugin("com.github.ghik"        %% "silencer-plugin" % "1.3.1")
-=======
-      compilerPlugin("com.github.ghik"        %% "silencer-plugin" % "1.3.0")
->>>>>>> c64ffa8b
     ),
     incOptions ~= (_.withLogRecompileOnMacro(false))
   )
