import sbt._
import sbt.Keys._

object Scalaz {

<<<<<<< HEAD
  lazy val scalazVersion = "7.2.27"
=======
  lazy val scalazVersion    = "7.2.27"
  lazy val scalazZioVersion = "0.6.3"
>>>>>>> 140cd6db

  val testDeps = Seq(
    "org.scalacheck" %% "scalacheck"   % "1.14.0" % "test",
    "org.scalaz"     %% "testz-core"   % "0.0.5"  % "test",
    "org.scalaz"     %% "testz-stdlib" % "0.0.5"  % "test",
    "org.scalaz"     %% "testz-runner" % "0.0.5"  % "test",
    "org.scalaz"     %% "testz-scalaz" % "0.0.5"  % "test",
    "org.scalaz"     %% "testz-specs2" % "0.0.5"  % "test"
  )
  val compileOnlyDeps = Seq("com.github.ghik" %% "silencer-lib" % "1.3.1" % "provided")

  val compileAndTest = Seq(
    "org.scalaz" %% "scalaz-core"                 % scalazVersion % "compile, test",
    "org.scalaz" %% "scalaz-zio"                  % scalazZioVersion,
    "org.scalaz" %% "scalaz-zio-interop-java"     % scalazZioVersion,
    "org.scalaz" %% "scalaz-zio-interop-scalaz7x" % scalazZioVersion
  )

  private val stdOptions = Seq(
    "-deprecation",
    "-encoding",
    "UTF-8",
    "-explaintypes",
    "-Yrangepos",
    "-feature",
    "-Xfuture",
    "-Ypartial-unification",
    "-language:higherKinds",
    "-language:existentials",
    "-unchecked",
    "-Yno-adapted-args",
    "-Xlint:_,-type-parameter-shadow",
    "-Xsource:2.13",
    "-Ywarn-dead-code",
    "-Ywarn-inaccessible",
    "-Ywarn-infer-any",
    "-Ywarn-nullary-override",
    "-Ywarn-nullary-unit",
    "-Ywarn-numeric-widen",
    "-Ywarn-value-discard",
    "-Xfatal-warnings"
  )

  def extraOptions(scalaVersion: String) =
    CrossVersion.partialVersion(scalaVersion) match {
      case Some((2, 12)) =>
        Seq(
          "-opt-warnings",
          "-Ywarn-extra-implicit",
          "-Ywarn-unused:_,imports",
          "-Ywarn-unused:imports",
          "-opt:l:inline",
          "-opt-inline-from:<source>"
        )
      case _ =>
        Seq(
          "-Xexperimental",
          "-Ywarn-unused-import"
        )
    }

  def stdSettings(prjName: String) = Seq(
    name := s"scalaz-$prjName",
    scalacOptions := stdOptions,
    crossScalaVersions := Seq("2.12.6", "2.11.12"),
    scalaVersion in ThisBuild := crossScalaVersions.value.head,
    scalacOptions := stdOptions ++ extraOptions(scalaVersion.value),
    libraryDependencies ++= compileOnlyDeps ++ testDeps ++ compileAndTest ++ Seq(
      compilerPlugin("org.spire-math"  %% "kind-projector"  % "0.9.9"),
      compilerPlugin("com.github.ghik" %% "silencer-plugin" % "1.3.1")
    ),
    incOptions ~= (_.withLogRecompileOnMacro(false))
  )
}<|MERGE_RESOLUTION|>--- conflicted
+++ resolved
@@ -3,12 +3,8 @@
 
 object Scalaz {
 
-<<<<<<< HEAD
-  lazy val scalazVersion = "7.2.27"
-=======
   lazy val scalazVersion    = "7.2.27"
   lazy val scalazZioVersion = "0.6.3"
->>>>>>> 140cd6db
 
   val testDeps = Seq(
     "org.scalacheck" %% "scalacheck"   % "1.14.0" % "test",
