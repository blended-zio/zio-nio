import sbt._
import sbt.Keys._

object Scalaz {
<<<<<<< HEAD
  lazy val scalazVersion = "7.2.27"
  lazy val zioVersion    = "0.6.3"
=======
  lazy val scalazVersion    = "7.2.27"
  lazy val scalazZioVersion = "0.6.1"
>>>>>>> 4e31f3f9

  val testDeps = Seq(
    "org.scalacheck" %% "scalacheck"   % "1.14.0" % "test",
    "org.scalaz"     %% "testz-core"   % "0.0.5"  % "test",
    "org.scalaz"     %% "testz-stdlib" % "0.0.5"  % "test",
    "org.scalaz"     %% "testz-runner" % "0.0.5"  % "test",
    "org.scalaz"     %% "testz-scalaz" % "0.0.5"  % "test"
  )
  val compileOnlyDeps = Seq("com.github.ghik" %% "silencer-lib" % "1.3.1" % "provided")

  val compileAndTest = Seq(
    "org.scalaz" %% "scalaz-core"                 % scalazVersion % "compile, test",
    "org.scalaz" %% "scalaz-zio"                  % scalazZioVersion,
    "org.scalaz" %% "scalaz-zio-interop-java"     % scalazZioVersion,
    "org.scalaz" %% "scalaz-zio-interop-scalaz7x" % scalazZioVersion
  )

  private val stdOptions = Seq(
    "-deprecation",
    "-encoding",
    "UTF-8",
    "-explaintypes",
    "-Yrangepos",
    "-feature",
    "-Xfuture",
    "-Ypartial-unification",
    "-language:higherKinds",
    "-language:existentials",
    "-unchecked",
    "-Yno-adapted-args",
    "-Xlint:_,-type-parameter-shadow",
    "-Xsource:2.13",
    "-Ywarn-dead-code",
    "-Ywarn-inaccessible",
    "-Ywarn-infer-any",
    "-Ywarn-nullary-override",
    "-Ywarn-nullary-unit",
    "-Ywarn-numeric-widen",
    "-Ywarn-value-discard",
    "-Xfatal-warnings"
  )

  def extraOptions(scalaVersion: String) =
    CrossVersion.partialVersion(scalaVersion) match {
      case Some((2, 12)) =>
        Seq(
          "-opt-warnings",
          "-Ywarn-extra-implicit",
          "-Ywarn-unused:_,imports",
          "-Ywarn-unused:imports",
          "-opt:l:inline",
          "-opt-inline-from:<source>"
        )
      case _ =>
        Seq(
          "-Xexperimental",
          "-Ywarn-unused-import"
        )
    }

  def stdSettings(prjName: String) = Seq(
    name := s"scalaz-$prjName",
    scalacOptions := stdOptions,
    crossScalaVersions := Seq("2.12.6", "2.11.12"),
    scalaVersion in ThisBuild := crossScalaVersions.value.head,
    scalacOptions := stdOptions ++ extraOptions(scalaVersion.value),
    libraryDependencies ++= compileOnlyDeps ++ testDeps ++ compileAndTest ++ Seq(
      compilerPlugin("org.spire-math"  %% "kind-projector"  % "0.9.9"),
      compilerPlugin("com.github.ghik" %% "silencer-plugin" % "1.3.1")
    ),
    incOptions ~= (_.withLogRecompileOnMacro(false))
  )
}<|MERGE_RESOLUTION|>--- conflicted
+++ resolved
@@ -2,13 +2,9 @@
 import sbt.Keys._
 
 object Scalaz {
-<<<<<<< HEAD
-  lazy val scalazVersion = "7.2.27"
-  lazy val zioVersion    = "0.6.3"
-=======
+
   lazy val scalazVersion    = "7.2.27"
-  lazy val scalazZioVersion = "0.6.1"
->>>>>>> 4e31f3f9
+  lazy val scalazZioVersion = "0.6.3"
 
   val testDeps = Seq(
     "org.scalacheck" %% "scalacheck"   % "1.14.0" % "test",
