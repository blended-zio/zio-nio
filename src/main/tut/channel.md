--- conflicted
+++ resolved
@@ -35,14 +35,8 @@
         worker <- server.accept
 
         // TODO is this the right way of writing to the buffer?
-<<<<<<< HEAD
-        bufferDest <- ByteBuffer.allocate(8)
-        n          <- worker.read(bufferDest)
-        arr        <- bufferDest.array
-=======
         chunkDest <- worker.read(8)
         arr        = chunkDest.toArray
->>>>>>> 140cd6db
 
         _ <- log(
               "Content: " + arr.mkString
@@ -61,13 +55,7 @@
         _      <- log("Connected.")
 
         // TODO is this the right way of reading from the buffer?
-<<<<<<< HEAD
-        bufferSrc <- ByteBuffer.allocate(8)
-        arr       <- bufferSrc.array
-        _         = arr.update(0, 1)
-=======
         chunkSrc  <- IO.succeed(Chunk.fromArray(Array[Byte](1)))
->>>>>>> 140cd6db
 
         _ <- log("Gonna write: " + chunkSrc.mkString)
         _ <- client.write(chunkSrc)
@@ -78,7 +66,4 @@
   }
 
   ClientServer.run(List())
-}
-
-
-```+}