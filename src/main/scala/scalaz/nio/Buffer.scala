package scalaz.nio

<<<<<<< HEAD
import java.nio.{ Buffer => JBuffer, ByteBuffer => JByteBuffer, CharBuffer => JCharBuffer }
import scalaz.zio.{ Chunk, IO, JustExceptions, UIO, ZIO }
=======
import java.nio.{
  Buffer => JBuffer,
  ByteBuffer => JByteBuffer,
  CharBuffer => JCharBuffer,
  FloatBuffer => JFloatBuffer,
  DoubleBuffer => JDoubleBuffer,
  IntBuffer => JIntBuffer,
  LongBuffer => JLongBuffer,
  ShortBuffer => JShortBuffer
}
import scalaz.zio.{ Chunk, IO }
>>>>>>> 7d6f5881

import scala.reflect.ClassTag

@specialized // See if Specialized will work on return values, e.g. `get`
abstract class Buffer[A: ClassTag] private[nio] (private[nio] val buffer: JBuffer) {
  final val capacity: UIO[Int] = ZIO.succeed(buffer.capacity)

  final def position: UIO[Int] = IO.effectTotal(buffer.position)

  final def position(newPosition: Int): IO[Exception, Unit] =
    IO.effect(buffer.position(newPosition)).void.refineOrDie(JustExceptions)

  final def limit: UIO[Int] = IO.effectTotal(buffer.limit)

  final def remaining: UIO[Int] = IO.effectTotal(buffer.remaining)

  final def hasRemaining: UIO[Boolean] = IO.effectTotal(buffer.hasRemaining)

  final def limit(newLimit: Int): IO[Exception, Unit] =
    IO.effect(buffer.limit(newLimit)).void.refineOrDie(JustExceptions)

  final def mark: UIO[Unit] = IO.effectTotal(buffer.mark()).void

  final def reset: IO[Exception, Unit] =
    IO.effect(buffer.reset()).void.refineOrDie(JustExceptions)

  final def clear: UIO[Unit] = IO.effectTotal(buffer.clear()).void

  final def flip: UIO[Unit] = IO.effectTotal(buffer.flip()).void

  final def rewind: UIO[Unit] = IO.effectTotal(buffer.rewind()).void

  final val isReadOnly: UIO[Boolean] = IO.succeed(buffer.isReadOnly)

  final val hasArray: IO[Nothing, Boolean] = IO.succeed(buffer.hasArray)

<<<<<<< HEAD
  final val hasArray: UIO[Boolean] = IO.succeed(buffer.hasArray)
  final def arrayOffset: IO[Exception, Int] =
    IO.effect(buffer.arrayOffset).refineOrDie(JustExceptions)
  final val isDirect: UIO[Boolean] = IO.succeed(buffer.isDirect)
=======
  final def arrayOffset: IO[Exception, Int] = IO.syncException(buffer.arrayOffset)
>>>>>>> 7d6f5881

  final val isDirect: IO[Nothing, Boolean] = IO.succeed(buffer.isDirect)

  def array: IO[Exception, Array[A]]

  def get: IO[Exception, A]

<<<<<<< HEAD
    def array: IO[Exception, Array[Byte]] =
      IO.effect(byteBuffer.array()).refineOrDie(JustExceptions)
  }
=======
  def get(i: Int): IO[Exception, A]
>>>>>>> 7d6f5881

  def put(element: A): IO[Exception, Buffer[A]]

<<<<<<< HEAD
    def array: IO[Exception, Array[Char]] =
      IO.effect(charBuffer.array()).refineOrDie(JustExceptions)
  }
=======
  def put(index: Int, element: A): IO[Exception, Buffer[A]]

  def asReadOnlyBuffer: IO[Exception, Buffer[A]]

}

object Buffer {
>>>>>>> 7d6f5881

  def byte(capacity: Int): IO[Exception, Buffer[Byte]] =
    IO.effect(JByteBuffer.allocate(capacity)).map(new ByteBuffer(_)).refineOrDie(JustExceptions)

  def byte(chunk: Chunk[Byte]): IO[Exception, Buffer[Byte]] =
    IO.effect(JByteBuffer.wrap(chunk.toArray)).map(new ByteBuffer(_)).refineOrDie(JustExceptions)

  def char(capacity: Int): IO[Exception, Buffer[Char]] =
<<<<<<< HEAD
    IO.effect(JCharBuffer.allocate(capacity)).map(new CharBuffer(_)).refineOrDie(JustExceptions)
=======
    IO.syncException(JCharBuffer.allocate(capacity)).map(new CharBuffer(_))

  def char(chunk: Chunk[Char]): IO[Exception, Buffer[Char]] =
    IO.syncException(JCharBuffer.wrap(chunk.toArray)).map(new CharBuffer(_))

  def float(capacity: Int): IO[Exception, Buffer[Float]] =
    IO.syncException(JFloatBuffer.allocate(capacity)).map(new FloatBuffer(_))

  def float(chunk: Chunk[Float]): IO[Exception, Buffer[Float]] =
    IO.syncException(JFloatBuffer.wrap(chunk.toArray)).map(new FloatBuffer(_))

  def double(capacity: Int): IO[Exception, Buffer[Double]] =
    IO.syncException(JDoubleBuffer.allocate(capacity)).map(new DoubleBuffer(_))

  def double(chunk: Chunk[Double]): IO[Exception, Buffer[Double]] =
    IO.syncException(JDoubleBuffer.wrap(chunk.toArray)).map(new DoubleBuffer(_))

  def int(capacity: Int): IO[Exception, Buffer[Int]] =
    IO.syncException(JIntBuffer.allocate(capacity)).map(new IntBuffer(_))

  def int(chunk: Chunk[Int]): IO[Exception, Buffer[Int]] =
    IO.syncException(JIntBuffer.wrap(chunk.toArray)).map(new IntBuffer(_))

  def long(capacity: Int): IO[Exception, Buffer[Long]] =
    IO.syncException(JLongBuffer.allocate(capacity)).map(new LongBuffer(_))

  def long(chunk: Chunk[Long]): IO[Exception, Buffer[Long]] =
    IO.syncException(JLongBuffer.wrap(chunk.toArray)).map(new LongBuffer(_))

  def short(capacity: Int): IO[Exception, Buffer[Short]] =
    IO.syncException(JShortBuffer.allocate(capacity)).map(new ShortBuffer(_))

  def short(chunk: Chunk[Short]): IO[Exception, Buffer[Short]] =
    IO.syncException(JShortBuffer.wrap(chunk.toArray)).map(new ShortBuffer(_))
>>>>>>> 7d6f5881
}<|MERGE_RESOLUTION|>--- conflicted
+++ resolved
@@ -1,9 +1,5 @@
 package scalaz.nio
 
-<<<<<<< HEAD
-import java.nio.{ Buffer => JBuffer, ByteBuffer => JByteBuffer, CharBuffer => JCharBuffer }
-import scalaz.zio.{ Chunk, IO, JustExceptions, UIO, ZIO }
-=======
 import java.nio.{
   Buffer => JBuffer,
   ByteBuffer => JByteBuffer,
@@ -14,8 +10,7 @@
   LongBuffer => JLongBuffer,
   ShortBuffer => JShortBuffer
 }
-import scalaz.zio.{ Chunk, IO }
->>>>>>> 7d6f5881
+import scalaz.zio.{ Chunk, IO, JustExceptions, UIO, ZIO }
 
 import scala.reflect.ClassTag
 
@@ -50,38 +45,21 @@
 
   final val isReadOnly: UIO[Boolean] = IO.succeed(buffer.isReadOnly)
 
-  final val hasArray: IO[Nothing, Boolean] = IO.succeed(buffer.hasArray)
+  final val hasArray: UIO[Boolean] = IO.succeed(buffer.hasArray)
 
-<<<<<<< HEAD
-  final val hasArray: UIO[Boolean] = IO.succeed(buffer.hasArray)
   final def arrayOffset: IO[Exception, Int] =
     IO.effect(buffer.arrayOffset).refineOrDie(JustExceptions)
+
   final val isDirect: UIO[Boolean] = IO.succeed(buffer.isDirect)
-=======
-  final def arrayOffset: IO[Exception, Int] = IO.syncException(buffer.arrayOffset)
->>>>>>> 7d6f5881
-
-  final val isDirect: IO[Nothing, Boolean] = IO.succeed(buffer.isDirect)
 
   def array: IO[Exception, Array[A]]
 
   def get: IO[Exception, A]
 
-<<<<<<< HEAD
-    def array: IO[Exception, Array[Byte]] =
-      IO.effect(byteBuffer.array()).refineOrDie(JustExceptions)
-  }
-=======
   def get(i: Int): IO[Exception, A]
->>>>>>> 7d6f5881
 
   def put(element: A): IO[Exception, Buffer[A]]
 
-<<<<<<< HEAD
-    def array: IO[Exception, Array[Char]] =
-      IO.effect(charBuffer.array()).refineOrDie(JustExceptions)
-  }
-=======
   def put(index: Int, element: A): IO[Exception, Buffer[A]]
 
   def asReadOnlyBuffer: IO[Exception, Buffer[A]]
@@ -89,7 +67,6 @@
 }
 
 object Buffer {
->>>>>>> 7d6f5881
 
   def byte(capacity: Int): IO[Exception, Buffer[Byte]] =
     IO.effect(JByteBuffer.allocate(capacity)).map(new ByteBuffer(_)).refineOrDie(JustExceptions)
@@ -98,42 +75,38 @@
     IO.effect(JByteBuffer.wrap(chunk.toArray)).map(new ByteBuffer(_)).refineOrDie(JustExceptions)
 
   def char(capacity: Int): IO[Exception, Buffer[Char]] =
-<<<<<<< HEAD
     IO.effect(JCharBuffer.allocate(capacity)).map(new CharBuffer(_)).refineOrDie(JustExceptions)
-=======
-    IO.syncException(JCharBuffer.allocate(capacity)).map(new CharBuffer(_))
 
   def char(chunk: Chunk[Char]): IO[Exception, Buffer[Char]] =
-    IO.syncException(JCharBuffer.wrap(chunk.toArray)).map(new CharBuffer(_))
+    IO.effect(JCharBuffer.wrap(chunk.toArray)).map(new CharBuffer(_)).refineOrDie(JustExceptions)
 
   def float(capacity: Int): IO[Exception, Buffer[Float]] =
-    IO.syncException(JFloatBuffer.allocate(capacity)).map(new FloatBuffer(_))
+    IO.effect(JFloatBuffer.allocate(capacity)).map(new FloatBuffer(_)).refineOrDie(JustExceptions)
 
   def float(chunk: Chunk[Float]): IO[Exception, Buffer[Float]] =
-    IO.syncException(JFloatBuffer.wrap(chunk.toArray)).map(new FloatBuffer(_))
+    IO.effect(JFloatBuffer.wrap(chunk.toArray)).map(new FloatBuffer(_)).refineOrDie(JustExceptions)
 
   def double(capacity: Int): IO[Exception, Buffer[Double]] =
-    IO.syncException(JDoubleBuffer.allocate(capacity)).map(new DoubleBuffer(_))
+    IO.effect(JDoubleBuffer.allocate(capacity)).map(new DoubleBuffer(_)).refineOrDie(JustExceptions)
 
   def double(chunk: Chunk[Double]): IO[Exception, Buffer[Double]] =
-    IO.syncException(JDoubleBuffer.wrap(chunk.toArray)).map(new DoubleBuffer(_))
+    IO.effect(JDoubleBuffer.wrap(chunk.toArray)).map(new DoubleBuffer(_)).refineOrDie(JustExceptions)
 
   def int(capacity: Int): IO[Exception, Buffer[Int]] =
-    IO.syncException(JIntBuffer.allocate(capacity)).map(new IntBuffer(_))
+    IO.effect(JIntBuffer.allocate(capacity)).map(new IntBuffer(_)).refineOrDie(JustExceptions)
 
   def int(chunk: Chunk[Int]): IO[Exception, Buffer[Int]] =
-    IO.syncException(JIntBuffer.wrap(chunk.toArray)).map(new IntBuffer(_))
+    IO.effect(JIntBuffer.wrap(chunk.toArray)).map(new IntBuffer(_)).refineOrDie(JustExceptions)
 
   def long(capacity: Int): IO[Exception, Buffer[Long]] =
-    IO.syncException(JLongBuffer.allocate(capacity)).map(new LongBuffer(_))
+    IO.effect(JLongBuffer.allocate(capacity)).map(new LongBuffer(_)).refineOrDie(JustExceptions)
 
   def long(chunk: Chunk[Long]): IO[Exception, Buffer[Long]] =
-    IO.syncException(JLongBuffer.wrap(chunk.toArray)).map(new LongBuffer(_))
+    IO.effect(JLongBuffer.wrap(chunk.toArray)).map(new LongBuffer(_)).refineOrDie(JustExceptions)
 
   def short(capacity: Int): IO[Exception, Buffer[Short]] =
-    IO.syncException(JShortBuffer.allocate(capacity)).map(new ShortBuffer(_))
+    IO.effect(JShortBuffer.allocate(capacity)).map(new ShortBuffer(_)).refineOrDie(JustExceptions)
 
   def short(chunk: Chunk[Short]): IO[Exception, Buffer[Short]] =
-    IO.syncException(JShortBuffer.wrap(chunk.toArray)).map(new ShortBuffer(_))
->>>>>>> 7d6f5881
+    IO.effect(JShortBuffer.wrap(chunk.toArray)).map(new ShortBuffer(_)).refineOrDie(JustExceptions)
 }