--- conflicted
+++ resolved
@@ -1,7 +1,6 @@
 package scalaz.nio
 
 import java.nio.{
-//  ByteOrder,
   Buffer => JBuffer,
   ByteBuffer => JByteBuffer,
   CharBuffer => JCharBuffer,
@@ -15,7 +14,7 @@
 import org.scalacheck.Prop.forAll
 import org.scalacheck.Test.Passed
 import org.scalacheck._
-import scalaz.zio.{ IO, RTS }
+import scalaz.zio.{ Chunk, IO, RTS }
 import testz.{ Harness, assert }
 
 import scala.reflect.ClassTag
@@ -29,9 +28,8 @@
       namedSection("ByteBuffer")(
         commonBufferTests(
           harness,
-          ByteBuffer.allocate,
-          ByteBuffer.wrap,
-          ByteBuffer.wrap,
+          Buffer.byte,
+          Buffer.byte,
           JByteBuffer.allocate,
           _.toByte
         )
@@ -39,9 +37,8 @@
       namedSection("CharBuffer") {
         commonBufferTests(
           harness,
-          CharBuffer.allocate,
-          CharBuffer.wrap,
-          CharBuffer.wrap,
+          Buffer.char,
+          Buffer.char,
           JCharBuffer.allocate,
           _.toChar
         )
@@ -49,9 +46,8 @@
       namedSection("DoubleBuffer") {
         commonBufferTests(
           harness,
-          DoubleBuffer.allocate,
-          DoubleBuffer.wrap,
-          DoubleBuffer.wrap,
+          Buffer.double,
+          Buffer.double,
           JDoubleBuffer.allocate,
           _.toDouble
         )
@@ -59,9 +55,8 @@
       namedSection("FloatBuffer") {
         commonBufferTests(
           harness,
-          FloatBuffer.allocate,
-          FloatBuffer.wrap,
-          FloatBuffer.wrap,
+          Buffer.float,
+          Buffer.float,
           JFloatBuffer.allocate,
           _.toFloat
         )
@@ -69,9 +64,8 @@
       namedSection("IntBuffer") {
         commonBufferTests(
           harness,
-          IntBuffer.allocate,
-          IntBuffer.wrap,
-          IntBuffer.wrap,
+          Buffer.int,
+          Buffer.int,
           JIntBuffer.allocate,
           identity
         )
@@ -79,9 +73,8 @@
       namedSection("LongBuffer") {
         commonBufferTests(
           harness,
-          LongBuffer.allocate,
-          LongBuffer.wrap,
-          LongBuffer.wrap,
+          Buffer.long,
+          Buffer.long,
           JLongBuffer.allocate,
           _.toLong
         )
@@ -89,9 +82,8 @@
       namedSection("ShortBuffer") {
         commonBufferTests(
           harness,
-          ShortBuffer.allocate,
-          ShortBuffer.wrap,
-          ShortBuffer.wrap,
+          Buffer.short,
+          Buffer.short,
           JShortBuffer.allocate,
           _.toShort
         )
@@ -99,11 +91,10 @@
     )
   }
 
-  private def commonBufferTests[T, A: ClassTag, B <: JBuffer, C <: Buffer[A, B]](
+  private def commonBufferTests[T, A: ClassTag, B <: JBuffer, C <: Buffer[A]](
     harness: Harness[T],
     allocate: Int => IO[Exception, C],
-    wrap: Array[A] => IO[Exception, C],
-    wrap3: (Array[A], Int, Int) => IO[Exception, C],
+    wrap: Chunk[A] => IO[Exception, C],
     jAllocate: Int => B,
     f: Int => A
   ): T = {
@@ -113,7 +104,7 @@
     val initialCapacity = 10
     def initialValues   = Array(1, 2, 3).map(f)
     def zeroValues      = Array(0, 0, 0).map(f)
-    val zeroValue       = f(0)
+//    val zeroValue       = f(0)
 
     section(
       test("apply") { () =>
@@ -124,70 +115,54 @@
         test("backed by an array") { () =>
           val wrapArray =
             for {
-              buffer <- wrap(initialValues)
+              buffer <- wrap(Chunk.fromArray(initialValues))
               array  <- buffer.array
             } yield array
 
           assert(unsafeRun(wrapArray).sameElements(initialValues))
-        },
-        namedSection("backed by array with offset and length") {
-
-          val wrapIO = wrap3(initialValues, 1, 2)
-
-          section(
-            test("array") { () =>
-              assert(unsafeRun(wrapIO.flatMap(_.array)).sameElements(initialValues))
-            },
-            test("position") { () =>
-              assert(unsafeRun(wrapIO.flatMap(_.position)) == 1)
-            },
-            test("remaining") { () =>
-              assert(unsafeRun(wrapIO.flatMap(_.remaining)) == 2)
-            }
-          )
         }
       ),
-      namedSection("get")(
-        test("at current position") { () =>
-          val get = wrap3(initialValues, 1, 2).flatMap(_.get)
-          assert(unsafeRun(get) == 2)
-        },
-        test("at index") { () =>
-          val get = wrap(initialValues).flatMap(_.get(1))
-
-          assert(unsafeRun(get) == 2)
-        },
-        test("should update position") { () =>
-          val position =
-            for {
-              buffer <- wrap(initialValues)
-              _      <- buffer.get
-              pos    <- buffer.position
-            } yield pos
-
-          assert(unsafeRun(position) == 1)
-        }
-      ),
-      namedSection("put")(
-        test("at current position") { () =>
-          val put = for {
-            buffer <- wrap(initialValues)
-            _      <- buffer.put(zeroValue)
-            array  <- buffer.array
-          } yield array
-
-          assert(unsafeRun(put).sameElements(Array(0, 2, 3).map(f)))
-        },
-        test("at index") { () =>
-          val put = for {
-            buffer <- wrap(initialValues)
-            _      <- buffer.put(1, zeroValue)
-            array  <- buffer.array
-          } yield array
-
-          assert(unsafeRun(put).sameElements(Array(1, 0, 3).map(f)))
-        }
-      ),
+      // namedSection("get")(
+      //   test("at current position") { () =>
+      //     val get = wrap(Chunk.fromArray(initialValues)).flatMap(_.get)
+      //     assert(unsafeRun(get) == 2)
+      //   },
+      //   test("at index") { () =>
+      //     val get = wrap(Chunk.fromArray(initialValues)).flatMap(_.get(1))
+
+      //     assert(unsafeRun(get) == 2)
+      //   },
+      //   test("should update position") { () =>
+      //     val position =
+      //       for {
+      //         buffer <- wrap(Chunk.fromArray(initialValues))
+      //         _      <- buffer.get
+      //         pos    <- buffer.position
+      //       } yield pos
+
+      //     assert(unsafeRun(position) == 1)
+      //   }
+      // ),
+      // namedSection("put")(
+      //   test("at current position") { () =>
+      //     val put = for {
+      //       buffer <- wrap(Chunk.fromArray(initialValues))
+      //       _      <- buffer.put(zeroValue)
+      //       array  <- buffer.array
+      //     } yield array
+
+      //     assert(unsafeRun(put).sameElements(Array(0, 2, 3).map(f)))
+      //   },
+      //   test("at index") { () =>
+      //     val put = for {
+      //       buffer <- wrap(Chunk.fromArray(initialValues))
+      //       _      <- buffer.put(1, zeroValue)
+      //       array  <- buffer.array
+      //     } yield array
+
+      //     assert(unsafeRun(put).sameElements(Array(1, 0, 3).map(f)))
+      //   }
+      // ),
       test("capacity") { () =>
         val capacity = unsafeRun(allocate(initialCapacity).flatMap(_.capacity))
         assert(capacity == jAllocate(initialCapacity).capacity)
@@ -207,46 +182,6 @@
         }
       ),
       namedSection("position") {
-<<<<<<< HEAD
-        val newPosition = 3
-
-        def position =
-          for {
-            b <- allocate(initialCapacity)
-            _ <- b.position(newPosition)
-          } yield b
-
-        test("position set") { () =>
-          val actual = unsafeRun(position.flatMap(_.position))
-          assert(actual == newPosition)
-        }
-      },
-      namedSection("limit") {
-        val newLimit = 3
-
-        section(
-          test("limit set") { () =>
-            val limit = for {
-              b        <- allocate(initialCapacity)
-              _        <- b.limit(newLimit)
-              newLimit <- b.limit
-            } yield newLimit
-
-            assert(unsafeRun(limit) == newLimit)
-          },
-          test("position reset") { () =>
-            val positionReset = for {
-              b        <- allocate(initialCapacity)
-              _        <- b.position(newLimit + 1)
-              _        <- b.limit(newLimit)
-              position <- b.position
-            } yield position
-
-            assert(unsafeRun(positionReset) == newLimit)
-          }
-        )
-      },
-=======
         test("position set") { () =>
           val position = unsafeRun(
             Buffer
@@ -262,33 +197,36 @@
           assert(position == 3)
         }
       },
-      namedSection("limit")(
-        test("limit set") { () =>
-          val limit = Buffer
-            .byte(initialCapacity)
-            .flatMap { b =>
-              val readLimit: IO[Nothing, Int] = b.limit
-              for {
-                _        <- b.limit(newLimit)
-                newLimit <- readLimit
-              } yield newLimit
-            }
-          assert(unsafeRun(limit) == newLimit)
-        },
-        test("position reset") { () =>
-          val positionReset =
-            Buffer.byte(initialCapacity).flatMap { b =>
-              val readPosition: IO[Nothing, Int] = b.position
-              for {
-                _        <- b.position(newLimit + 1)
-                _        <- b.limit(newLimit)
-                position <- readPosition
-              } yield position
-            }
-          assert(unsafeRun(positionReset) == newLimit)
-        }
-      ),
->>>>>>> 140cd6db
+      namedSection("limit") {
+        val newLimit = 3
+
+        section(
+          test("limit set") { () =>
+            val limit = Buffer
+              .byte(initialCapacity)
+              .flatMap { b =>
+                val readLimit: IO[Nothing, Int] = b.limit
+                for {
+                  _        <- b.limit(newLimit)
+                  newLimit <- readLimit
+                } yield newLimit
+              }
+            assert(unsafeRun(limit) == newLimit)
+          },
+          test("position reset") { () =>
+            val positionReset =
+              Buffer.byte(initialCapacity).flatMap { b =>
+                val readPosition: IO[Nothing, Int] = b.position
+                for {
+                  _        <- b.position(newLimit + 1)
+                  _        <- b.limit(newLimit)
+                  position <- readPosition
+                } yield position
+              }
+            assert(unsafeRun(positionReset) == newLimit)
+          }
+        )
+      },
       test("reset to marked position") { () =>
         val markedPosition = for {
           b           <- allocate(initialCapacity)
